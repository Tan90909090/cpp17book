--- conflicted
+++ resolved
@@ -7,11 +7,7 @@
 
 std::applyはtupleのそれぞれの要素を順番に実引数に渡して関数を呼び出すヘルパー関数だ。
 
-<<<<<<< HEAD
-ある要素数Nのtuple tと関数オブジェクトfに対して、apply( f, t )は、f( get\<0\>(t), get\<1\>(t), ... , get\<N\>(t) )のようにfを関数呼び出しする。
-=======
-ある要素数Nのtuple tと関数オブジェクトfに対して、apply( f, t )は、f( get<0>(t), get<1>(t), ... , get<N-1>(t) )のようにfを関数呼び出しする。
->>>>>>> 816d4c52
+ある要素数Nのtuple tと関数オブジェクトfに対して、apply( f, t )は、f( get\<0\>(t), get\<1\>(t), ... , get\<N-1\>(t) )のようにfを関数呼び出しする。
 
 例
 
